package api

import (
	"encoding/json"
	"errors"
	"fmt"
	"log/slog"
	"net/http"

	tea "github.com/charmbracelet/bubbletea"
	"github.com/pion/webrtc/v4"
	"github.com/rescp17/lanFileSharer/internal/app"
	"github.com/rescp17/lanFileSharer/internal/app_events/receiver"
	"github.com/rescp17/lanFileSharer/pkg/concurrency"
	"github.com/rescp17/lanFileSharer/pkg/fileInfo"
)

// API is the main entry point for the entire receiver API.
type API struct {
	server *ReceiverGuard
	mux    *http.ServeMux
}

// NewAPI creates and initializes a new API instance.
func NewAPI(uiMessages chan<- tea.Msg, stateManager *app.StateManager) *API {
	api := &API{
		server: NewReceiverGuard(uiMessages, stateManager),
		mux:    http.NewServeMux(),
	}
	api.registerRoutes()
	return api
}

// ServeHTTP allows the API struct to satisfy the http.Handler interface.
func (a *API) ServeHTTP(w http.ResponseWriter, r *http.Request) {
	a.mux.ServeHTTP(w, r)
}

// registerRoutes connects all handlers and middleware.
func (a *API) registerRoutes() {
	askHandlerWithMiddleware := a.server.ConcurrencyControlMiddleware(http.HandlerFunc(a.server.AskHandler))
	a.mux.Handle("POST /ask", askHandlerWithMiddleware)
	a.mux.Handle("POST /candidate", http.HandlerFunc(a.server.CandidateHandler))
}

// ReceiverGuard manages the server's state and core logic.
type ReceiverGuard struct {
	guard        *concurrency.ConcurrencyGuard
	uiMessages   chan<- tea.Msg // Channel to send messages to the UI
	stateManager *app.StateManager
}

// NewReceiverGuard creates a new ReceiverServer instance.
func NewReceiverGuard(uiMessages chan<- tea.Msg, stateManager *app.StateManager) *ReceiverGuard {
	return &ReceiverGuard{
		guard:        concurrency.NewConcurrencyGuard(),
		uiMessages:   uiMessages,
		stateManager: stateManager,
	}
}

// ConcurrencyControlMiddleware ensures only one request is processed at a time.
func (s *ReceiverGuard) ConcurrencyControlMiddleware(next http.Handler) http.Handler {
	return http.HandlerFunc(func(w http.ResponseWriter, r *http.Request) {
		task := func() error {
			next.ServeHTTP(w, r)
			<-s.stateManager.WaitForTransferDone()
			return nil
		}

		err := s.guard.Execute(task)
		if errors.Is(err, concurrency.ErrBusy) {
			slog.Info("Request rejected, server is busy!")
			w.Header().Set("Content-Type", "application/json")
			w.WriteHeader(http.StatusServiceUnavailable)
			json.NewEncoder(w).Encode(map[string]string{
				"error": concurrency.ErrBusy.Error(),
			})
		}
	})
}

// AskPayload is the structure of the request body for the /ask endpoint.
type AskPayload struct {
<<<<<<< HEAD
	Files []fileInfo.FileNode       `json:"files"`
=======
	Files []fileInfo.FileNode         `json:"files"`
>>>>>>> 7e4e0d03
	Offer webrtc.SessionDescription `json:"offer"`
}

// AskHandler is the core business logic for handling /ask requests.
func (s *ReceiverGuard) AskHandler(w http.ResponseWriter, r *http.Request) {
	var req AskPayload
	if err := json.NewDecoder(r.Body).Decode(&req); err != nil {
		http.Error(w, "Invalid request", http.StatusBadRequest)
		return
	}
<<<<<<< HEAD
	slog.Info("Ask received", "request", req)

	s.stateManager.SetOffer(req.Offer)
=======
	slog.Info("Ask received", "offer_type", req.Offer.Type)

	if err := s.stateManager.SetOffer(req.Offer); err != nil {
		http.Error(w, "Server is busy or failed to set offer", http.StatusServiceUnavailable)
		return
	}

>>>>>>> 7e4e0d03
	decisionChan, err := s.stateManager.CreateRequest()
	if err != nil {
		http.Error(w, "Failed to create request", http.StatusInternalServerError)
		return
	}

	s.uiMessages <- receiver.FileNodeUpdateMsg{Nodes: req.Files}

	w.Header().Set("Content-Type", "text/event-stream")
	w.Header().Set("Cache-Control", "no-cache")
	w.Header().Set("Connection", "keep-alive")
	flusher, ok := w.(http.Flusher)
	if !ok {
		http.Error(w, "Streaming unsupported!", http.StatusInternalServerError)
		return
	}

	decision := <-decisionChan
	if decision == app.Rejected {
		slog.Info("Request rejected by user")
		s.sendRejection(w, flusher)
		s.stateManager.CloseRequest()
		return
	}

	slog.Info("Request accepted by user")
	if err := s.sendAnswer(w, flusher); err != nil {
		slog.Error("Failed to send answer", "error", err)
		s.stateManager.CloseRequest()
		return
	}

	if err := s.streamCandidates(w, flusher); err != nil {
		slog.Error("Failed to stream candidates", "error", err)
	}
	s.stateManager.CloseRequest()
}

// sendRejection sends a rejection message to the sender.
func (s *ReceiverGuard) sendRejection(w http.ResponseWriter, flusher http.Flusher) {
	response := map[string]string{"status": "rejected"}
	jsonResponse, _ := json.Marshal(response)
	fmt.Fprintf(w, "event: rejection\ndata: %s\n\n", jsonResponse)
	flusher.Flush()
}

// sendAnswer waits for the WebRTC answer and sends it as an SSE event.
func (s *ReceiverGuard) sendAnswer(w http.ResponseWriter, flusher http.Flusher) error {
	answerChan := s.stateManager.GetAnswerChan()
	answer, ok := <-answerChan
	if !ok {
		return fmt.Errorf("answer channel was closed unexpectedly")
	}

	slog.Info("Sending answer to sender", "answer_type", answer.Type)
	
	// **Corrected logic**: Marshal the received struct into a JSON object
	response := map[string]webrtc.SessionDescription{"answer": answer}
	jsonResponse, err := json.Marshal(response)
	if err != nil {
		return fmt.Errorf("failed to marshal answer: %w", err)
	}

	fmt.Fprintf(w, "event: answer\ndata: %s\n\n", jsonResponse)
	flusher.Flush()
	return nil
}

// streamCandidates waits for ICE candidates and streams them as SSE events.
func (s *ReceiverGuard) streamCandidates(w http.ResponseWriter, flusher http.Flusher) error {
	slog.Info("Now streaming ICE candidates to sender...")
	candidateChan := s.stateManager.GetCandidateChan()

	for candidate := range candidateChan {
		slog.Info("Sending candidate to sender", "candidate", candidate.Candidate)
		
		response := map[string]webrtc.ICECandidateInit{"candidate": candidate}
		jsonResponse, err := json.Marshal(response)
		if err != nil {
			slog.Error("Failed to marshal candidate, skipping", "error", err)
			continue
		}
		fmt.Fprintf(w, "event: candidate\ndata: %s\n\n", jsonResponse)
		flusher.Flush()
	}

	slog.Info("Finished streaming candidates.")
	fmt.Fprintf(w, "event: candidates_done\ndata: {}\n\n")
	flusher.Flush()
	return nil
}

func (s *ReceiverGuard) CandidateHandler(w http.ResponseWriter, r *http.Request) {
	var req webrtc.ICECandidateInit
	if err := json.NewDecoder(r.Body).Decode(&req); err != nil {
		http.Error(w, "Invalid candidate payload", http.StatusBadRequest)
		return
	}
	slog.Info("Candidate received", "request", req)

	// This will be changed in a later step.
	w.WriteHeader(http.StatusOK)
	fmt.Fprint(w, "Candidate received successfully")
}<|MERGE_RESOLUTION|>--- conflicted
+++ resolved
@@ -82,11 +82,7 @@
 
 // AskPayload is the structure of the request body for the /ask endpoint.
 type AskPayload struct {
-<<<<<<< HEAD
 	Files []fileInfo.FileNode       `json:"files"`
-=======
-	Files []fileInfo.FileNode         `json:"files"`
->>>>>>> 7e4e0d03
 	Offer webrtc.SessionDescription `json:"offer"`
 }
 
@@ -97,11 +93,6 @@
 		http.Error(w, "Invalid request", http.StatusBadRequest)
 		return
 	}
-<<<<<<< HEAD
-	slog.Info("Ask received", "request", req)
-
-	s.stateManager.SetOffer(req.Offer)
-=======
 	slog.Info("Ask received", "offer_type", req.Offer.Type)
 
 	if err := s.stateManager.SetOffer(req.Offer); err != nil {
@@ -109,7 +100,6 @@
 		return
 	}
 
->>>>>>> 7e4e0d03
 	decisionChan, err := s.stateManager.CreateRequest()
 	if err != nil {
 		http.Error(w, "Failed to create request", http.StatusInternalServerError)
